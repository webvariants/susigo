package susigo

import (
	"crypto/tls"
	"encoding/json"
	"errors"
	"log"
	"net"
	"regexp"
	"strconv"
	"time"
)

// Callback function
type Callback func(*Event)

// Susi structure
type Susi struct {
	cert             tls.Certificate
	addr             string
	connected        bool
	conn             net.Conn
	encoder          *json.Encoder
	decoder          *json.Decoder
	callbacks        map[string]Callback
	consumers        map[string]map[int64]Callback
	processors       map[string]map[int64]Callback
	publishProcesses map[string][]Callback
}

// Message structure
type Message struct {
	Type string `json:"type"`
	Data *Event `json:"data"`
}

// NewSusi creates a new insance
func NewSusi(addr, certFile, keyFile string) (*Susi, error) {
	susi := new(Susi)
	cert, err := tls.LoadX509KeyPair(certFile, keyFile)
	if err != nil {
		return nil, err
	}
	susi.cert = cert
	susi.callbacks = make(map[string]Callback)
	susi.addr = addr
	susi.consumers = make(map[string]map[int64]Callback)
	susi.processors = make(map[string]map[int64]Callback)
	susi.publishProcesses = make(map[string][]Callback)
	susi.connected = false
	go susi.backend()
	return susi, nil
}

// CreateEvent returns a new event structure with susi reference
func (susi *Susi) CreateEvent(topic string) Event {
	event := Event{
		susi:  susi,
		Topic: topic,
	}
	return event
}

// connect susi to the core
func (susi *Susi) connect() error {
	conn, err := tls.Dial("tcp", susi.addr, &tls.Config{
		Certificates:       []tls.Certificate{susi.cert},
		InsecureSkipVerify: true,
	})
	if err != nil {
		log.Printf("failed connecting susi-core (%v), retry...", err)
		return err
	}
	susi.conn = conn
	susi.connected = true
	susi.encoder = json.NewEncoder(susi.conn)
	susi.decoder = json.NewDecoder(susi.conn)
	for consumerTopic := range susi.consumers {
		packet := map[string]interface{}{
			"type": "registerConsumer",
			"data": map[string]interface{}{
				"topic": consumerTopic,
			},
		}
		susi.encoder.Encode(packet)
	}
	for processorTopic := range susi.processors {
		packet := map[string]interface{}{
			"type": "registerProcessor",
			"data": map[string]interface{}{
				"topic": processorTopic,
			},
		}
		susi.encoder.Encode(packet)
	}
	return nil
}

// backend to manage the events
func (susi *Susi) backend() {
	packet := Message{}
	for {
		if !susi.connected {
			err := susi.connect()
			if err != nil {
				time.Sleep(1 * time.Second)
				continue
			}
		}
		err := susi.decoder.Decode(&packet)
		if err != nil {
			log.Println("Error reading from susi json decoder: ", err)
			susi.connected = false
			continue
		}
		switch packet.Type {
		case "ack":
			{
				event := packet.Data
				id := event.ID
				callback := susi.callbacks[id]
				callback(event)
				delete(susi.callbacks, id)
			}
		case "consumerEvent":
			{
				event := packet.Data
				topic := event.Topic
				var matchingConsumers []Callback
				for pattern, consumers := range susi.consumers {
					if matched, err := regexp.MatchString(pattern, topic); err == nil && matched {
						for _, consumer := range consumers {
							matchingConsumers = append(matchingConsumers, consumer)
						}
					}
				}
				for _, consumer := range matchingConsumers {
					consumer(event)
				}
			}
		case "processorEvent":
			{
				event := packet.Data
				topic := event.Topic
				var matchingProcessors []Callback
				for pattern, processors := range susi.processors {
					if matched, err := regexp.MatchString(pattern, topic); err == nil && matched {
						for _, processor := range processors {
							matchingProcessors = append(matchingProcessors, processor)
						}
					}
				}
				susi.publishProcesses[event.ID] = matchingProcessors
				susi.Ack(event)
			}
		}
	}
}

// RegisterConsumer to the core
func (susi *Susi) RegisterConsumer(topic string, callback Callback) (int64, error) {
	if susi.consumers[topic] == nil {
		susi.consumers[topic] = make(map[int64]Callback)
	}
	consumers := susi.consumers[topic]
	id := time.Now().UnixNano()
	consumers[id] = callback
	if len(consumers) == 1 {
		packet := map[string]interface{}{
			"type": "registerConsumer",
			"data": map[string]interface{}{
				"topic": topic,
			},
		}
		if susi.connected {
			return id, susi.encoder.Encode(packet)
		}
		return id, nil
	}
	return -1, nil
}

// RegisterProcessor to the core
func (susi *Susi) RegisterProcessor(topic string, callback Callback) (int64, error) {
	if susi.processors[topic] == nil {
		susi.processors[topic] = make(map[int64]Callback)
	}
	processors := susi.processors[topic]
	id := time.Now().UnixNano()
	processors[id] = callback
	if len(processors) == 1 {
		packet := map[string]interface{}{
			"type": "registerProcessor",
			"data": map[string]interface{}{
				"topic": topic,
			},
		}
		if susi.connected {
			return id, susi.encoder.Encode(packet)
		}
		return id, nil
	}
	return -1, nil
}

// UnregisterConsumer to the core
func (susi *Susi) UnregisterConsumer(id int64) error {
	for _, consumers := range susi.consumers {
		if topic, ok := consumers[id]; ok {
			delete(consumers, id)
			if len(consumers) == 0 {
				packet := map[string]interface{}{
					"type": "unregisterConsumer",
					"data": map[string]interface{}{
						"topic": topic,
					},
				}
				if susi.connected {
					return susi.encoder.Encode(packet)
				}
				return nil
			}
			return nil
		}
	}
	return errors.New("no such consumer")
}

// UnregisterProcessor to the core
func (susi *Susi) UnregisterProcessor(id int64) error {
	for _, processors := range susi.processors {
		if topic, ok := processors[id]; ok {
			delete(processors, id)
			if len(processors) == 0 {
				packet := map[string]interface{}{
					"type": "unregisterProcessor",
					"data": map[string]interface{}{
						"topic": topic,
					},
				}
				if susi.connected {
					return susi.encoder.Encode(packet)
				}
				return nil
			}
			return nil
		}
	}
	return errors.New("no such processor")
}

// Publish a new event
func (susi *Susi) Publish(event Event, callback Callback) error {
	if !susi.connected {
		return errors.New("susi not connected")
	}
	var id = event.ID
	if event.ID == "" {
		id = strconv.FormatInt(time.Now().UnixNano(), 10)
		event.ID = id
	}
<<<<<<< HEAD
	return nil
}

func (susi *Susi) backend() {
	packet := Message{}
	for {
		if !susi.connected {
			err := susi.connect()
			if err != nil {
				time.Sleep(1 * time.Second)
				continue
			}
		}
		err := susi.decoder.Decode(&packet)
		if err != nil {
			log.Println("Error reading from susi json decoder: ", err)
			susi.connected = false
			continue
		}
		switch packet.Type {
		case "ack":
			{
				event := packet.Data
				id := event.ID
				callback := susi.callbacks[id]
				if callback != nil {
					callback(event)
				}
				delete(susi.callbacks, id)
			}
		case "consumerEvent":
			{
				event := packet.Data
				topic := event.Topic
				var matchingConsumers []Callback
				for pattern, consumers := range susi.consumers {
					if matched, err := regexp.MatchString(pattern, topic); err == nil && matched {
						for _, consumer := range consumers {
							matchingConsumers = append(matchingConsumers, consumer)
						}
					}
				}
				for _, consumer := range matchingConsumers {
					consumer(event)
				}
			}
		case "processorEvent":
			{
				event := packet.Data
				topic := event.Topic
				var matchingProcessors []Callback
				for pattern, processors := range susi.processors {
					if matched, err := regexp.MatchString(pattern, topic); err == nil && matched {
						for _, processor := range processors {
							matchingProcessors = append(matchingProcessors, processor)
						}
					}
				}
				susi.publishProcesses[event.ID] = matchingProcessors
				susi.Ack(event)
			}
		}
=======
	event.ID = id
	packet := map[string]interface{}{
		"type": "publish",
		"data": event,
>>>>>>> 917ea722
	}
	susi.callbacks[id] = callback
	return susi.encoder.Encode(packet)
}

// Ack -nolege information for the client
func (susi *Susi) Ack(event *Event) error {
	if process, ok := susi.publishProcesses[event.ID]; ok {
		if len(process) == 0 {
			packet := map[string]interface{}{
				"type": "ack",
				"data": event,
			}
			delete(susi.publishProcesses, event.ID)
			if susi.connected {
				return susi.encoder.Encode(packet)
			}
			return nil
		}
		cb := process[0]
		process = process[1:]
		susi.publishProcesses[event.ID] = process
		cb(event)
		return nil
	}
	return errors.New("no publish process found")
}

// Dismiss information for the client
func (susi *Susi) Dismiss(event *Event) error {
	if _, ok := susi.publishProcesses[event.ID]; ok {
		packet := map[string]interface{}{
			"type": "dismiss",
			"data": event,
		}
		delete(susi.publishProcesses, event.ID)
		if susi.connected {
			return susi.encoder.Encode(packet)
		}
		return nil
	}
	return errors.New("no publish process found")
}<|MERGE_RESOLUTION|>--- conflicted
+++ resolved
@@ -259,75 +259,10 @@
 		id = strconv.FormatInt(time.Now().UnixNano(), 10)
 		event.ID = id
 	}
-<<<<<<< HEAD
-	return nil
-}
-
-func (susi *Susi) backend() {
-	packet := Message{}
-	for {
-		if !susi.connected {
-			err := susi.connect()
-			if err != nil {
-				time.Sleep(1 * time.Second)
-				continue
-			}
-		}
-		err := susi.decoder.Decode(&packet)
-		if err != nil {
-			log.Println("Error reading from susi json decoder: ", err)
-			susi.connected = false
-			continue
-		}
-		switch packet.Type {
-		case "ack":
-			{
-				event := packet.Data
-				id := event.ID
-				callback := susi.callbacks[id]
-				if callback != nil {
-					callback(event)
-				}
-				delete(susi.callbacks, id)
-			}
-		case "consumerEvent":
-			{
-				event := packet.Data
-				topic := event.Topic
-				var matchingConsumers []Callback
-				for pattern, consumers := range susi.consumers {
-					if matched, err := regexp.MatchString(pattern, topic); err == nil && matched {
-						for _, consumer := range consumers {
-							matchingConsumers = append(matchingConsumers, consumer)
-						}
-					}
-				}
-				for _, consumer := range matchingConsumers {
-					consumer(event)
-				}
-			}
-		case "processorEvent":
-			{
-				event := packet.Data
-				topic := event.Topic
-				var matchingProcessors []Callback
-				for pattern, processors := range susi.processors {
-					if matched, err := regexp.MatchString(pattern, topic); err == nil && matched {
-						for _, processor := range processors {
-							matchingProcessors = append(matchingProcessors, processor)
-						}
-					}
-				}
-				susi.publishProcesses[event.ID] = matchingProcessors
-				susi.Ack(event)
-			}
-		}
-=======
 	event.ID = id
 	packet := map[string]interface{}{
 		"type": "publish",
 		"data": event,
->>>>>>> 917ea722
 	}
 	susi.callbacks[id] = callback
 	return susi.encoder.Encode(packet)
